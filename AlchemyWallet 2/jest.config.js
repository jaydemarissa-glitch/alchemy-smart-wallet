/** @type {import('jest').Config} */
export default {
  preset: 'ts-jest/presets/default-esm',
  extensionsToTreatAsEsm: ['.ts'],
  testEnvironment: 'node',
<<<<<<< HEAD
  roots: ['<rootDir>/server'],
  testMatch: ['**/__tests__/**/*.test.ts'],
  testPathIgnorePatterns: ['/node_modules/', '/tests/'],
  moduleFileExtensions: ['ts', 'js', 'json'],
  testTimeout: 10000,
  collectCoverage: false, // Only collect when explicitly requested
  coverageDirectory: 'coverage',
  coverageReporters: ['text', 'lcov', 'html', 'json-summary'],
  collectCoverageFrom: [
    'server/**/*.{ts,js}',
    '!server/**/*.test.{ts,js}',
    '!server/**/__tests__/**',
    '!server/**/node_modules/**',
  ],
=======
  roots: ['<rootDir>/server', '<rootDir>/shared'],
  testMatch: [
    '**/__tests__/**/*.test.ts',
    '**/?(*.)+(spec|test).ts'
  ],
  transform: {
    '^.+\\.ts$': ['ts-jest', {
      useESM: true
    }],
  },
  collectCoverageFrom: [
    'server/**/*.ts',
    'shared/**/*.ts',
    '!server/**/*.d.ts',
    '!server/**/index.ts',
  ],
  coverageDirectory: 'coverage',
  coverageReporters: [
    'text',
    'lcov',
    'html'
  ],
  setupFilesAfterEnv: ['<rootDir>/jest.setup.ts'],
  moduleNameMapper: {
    '^@shared/(.*)$': '<rootDir>/shared/$1'
  },
  testTimeout: 10000
>>>>>>> f578fc85
};<|MERGE_RESOLUTION|>--- conflicted
+++ resolved
@@ -3,22 +3,6 @@
   preset: 'ts-jest/presets/default-esm',
   extensionsToTreatAsEsm: ['.ts'],
   testEnvironment: 'node',
-<<<<<<< HEAD
-  roots: ['<rootDir>/server'],
-  testMatch: ['**/__tests__/**/*.test.ts'],
-  testPathIgnorePatterns: ['/node_modules/', '/tests/'],
-  moduleFileExtensions: ['ts', 'js', 'json'],
-  testTimeout: 10000,
-  collectCoverage: false, // Only collect when explicitly requested
-  coverageDirectory: 'coverage',
-  coverageReporters: ['text', 'lcov', 'html', 'json-summary'],
-  collectCoverageFrom: [
-    'server/**/*.{ts,js}',
-    '!server/**/*.test.{ts,js}',
-    '!server/**/__tests__/**',
-    '!server/**/node_modules/**',
-  ],
-=======
   roots: ['<rootDir>/server', '<rootDir>/shared'],
   testMatch: [
     '**/__tests__/**/*.test.ts',
@@ -39,12 +23,12 @@
   coverageReporters: [
     'text',
     'lcov',
-    'html'
+    'html',
+    'json-summary'
   ],
   setupFilesAfterEnv: ['<rootDir>/jest.setup.ts'],
-  moduleNameMapper: {
+  moduleNameMapping: {
     '^@shared/(.*)$': '<rootDir>/shared/$1'
   },
   testTimeout: 10000
->>>>>>> f578fc85
 };