--- conflicted
+++ resolved
@@ -147,7 +147,6 @@
 
 /**
  * Factory function to create a new instance of AlchemyService
-<<<<<<< HEAD
  * @param config Optional configuration parameters
  * @returns A new AlchemyService instance
  */
@@ -156,13 +155,4 @@
 }
 
 // For backward compatibility, export a default instance
-export const alchemyService = createAlchemyService();
-=======
- * Useful for testing or when you need isolated instances
- */
-export function createAlchemyService(): AlchemyService {
-  return new AlchemyService();
-}
-
-export const alchemyService = new AlchemyService();
->>>>>>> f578fc85
+export const alchemyService = createAlchemyService();